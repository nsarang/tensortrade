--- conflicted
+++ resolved
@@ -50,13 +50,9 @@
 
         self._initial_net_worth = None
         self._initial_balance = self.base_balance
-<<<<<<< HEAD
-        self._performance = pd.DataFrame([], columns=['step', 'net_worth'], index=['step'])
-=======
-        self._initial_net_worth = self.net_worth
         self._performance = pd.DataFrame(
             [], columns=['step', 'net_worth', 'base_symbol'], index=['step'])
->>>>>>> f62ae52a
+
 
     @property
     def base_instrument(self) -> Instrument:
