# Copyright 2019 The TensorTrade Authors.
#
# Licensed under the Apache License, Version 2.0 (the "License");
# you may not use this file except in compliance with the License.
# You may obtain a copy of the License at
#
#     http://www.apache.org/licenses/LICENSE-2.0
#
# Unless required by applicable law or agreed to in writing, software
# distributed under the License is distributed on an "AS IS" BASIS,
# WITHOUT WARRANTIES OR CONDITIONS OF ANY KIND, either express or implied.
# See the License for the specific language governing permissions and
# limitations under the License

import numpy as np
import pandas as pd
import pdb 
import tensortrade.slippage as slippage

from gym.spaces import Space, Box
from typing import List, Dict

from tensortrade.trades import Trade, TradeType
from tensortrade.exchanges import Exchange
from tensortrade.features import FeaturePipeline

from lib.util import preprocess_data, feature_engineer

class SimulatedExchange(Exchange):
    """An exchange, in which the price history is based off the supplied data frame and
    trade execution is largely decided by the designated slippage model.

    If the `data_frame` parameter is not supplied upon initialization, it must be set before
    the exchange can be used within a trading environments.
    """

    def __init__(self, data_frame: pd.DataFrame = None, **kwargs):
        super().__init__(
            dtype=self.default('dtype', np.float32),
            **kwargs
        )

        self._commission_percent = self.default('commission_percent', 0.3, kwargs)
        self._base_precision = self.default('base_precision', 2, kwargs)
        self._instrument_precision = self.default('instrument_precision', 8, kwargs)
        self._initial_balance = self.default('initial_balance', 1e4, kwargs)
        self._price_column = self.default('price_column', 'close', kwargs)
        self._pretransform = self.default('pretransform', False, kwargs)

        self._ohlcv_cols = ['open', 'high', 'low', 'close', 'volume']
        self.data_frame = self.default('data_frame', data_frame)
        self._observation_columns = self.set_observation_columns()


        model = self.default('slippage_model', 'uniform', kwargs)
        self._slippage_model = slippage.get(model) if isinstance(model, str) else model()

    @property
    def data_frame(self) -> pd.DataFrame:
        """The underlying data model backing the price and volume simulation."""
        return getattr(self, '_data_frame', None)

    @data_frame.setter
    def data_frame(self, data_frame: pd.DataFrame):
        if not isinstance(data_frame, pd.DataFrame):
            self._data_frame = data_frame
            self._price_history = None
            return

        data_frame = data_frame.set_index('date')
        self._data_frame = data_frame[self._ohlcv_cols]
        self._price_history = data_frame[self._price_column]
        self._pre_transformed_columns = data_frame.columns

        if self._pretransform:
            self.transform_data_frame()

    @property
    def feature_pipeline(self) -> FeaturePipeline:
        return self._feature_pipeline

    @feature_pipeline.setter
    def feature_pipeline(self, feature_pipeline=FeaturePipeline):
        self._feature_pipeline = feature_pipeline

        if isinstance(self.data_frame, pd.DataFrame) and self._pretransform:
            self.transform_data_frame()

        return self._feature_pipeline

    @property
    def initial_balance(self) -> float:
        return self._initial_balance

    @property
    def balance(self) -> float:
        return self._balance

    @property
    def portfolio(self) -> Dict[str, float]:
        return self._portfolio

    @property
    def trades(self) -> pd.DataFrame:
        return self._trades

    @property
    def performance(self) -> pd.DataFrame:
        return self._performance

    @performance.setter
    def performance(self, performance: pd.DataFrame):
        self._performance = performance

    @property
    def observation_columns(self) -> pd.DataFrame:
        return self._observation_columns

    def set_observation_columns(self) -> list:
        df = self._data_frame.iloc[0:10].copy(deep=True)
        if self._feature_pipeline is not None:
            df = self._feature_pipeline.transform(df)
        obs_cols = df.select_dtypes(include=[np.float, np.number]).columns
        self._feature_pipeline.reset()
        return obs_cols 

    @property
    def has_next_observation(self) -> bool:
        return self._current_step < len(self._data_frame) - 1

    def _next_observation(self) -> pd.DataFrame:
        lower_range = max((self._current_step - self._window_size, 0))
        upper_range = min(self._current_step + 1, len(self._data_frame))
        obs = self._data_frame.iloc[lower_range:upper_range]

        if len(obs) < self._window_size:
<<<<<<< HEAD
            padding = np.zeros((self._window_size - len(obs), len(self.observation_columns)))
            padding = pd.DataFrame(padding, columns=self.observation_columns)
            obs = pd.concat([padding, obs], ignore_index=True, sort=False)

        obs = obs.select_dtypes(include='number')
=======
            #make into dataframe with cololumns
            padding = np.zeros((self._window_size - len(obs), (len(self.observation_columns))))
            obs = pd.concat([pd.DataFrame(padding, columns=self.observation_columns), obs], ignore_index=False)
>>>>>>> 23054b5d

        if self._feature_pipeline is not None:
            obs = self._feature_pipeline.transform(obs)
        
        obs = obs.fillna(0)
        self._current_step += 1

        return obs

    def transform_data_frame(self) -> bool:
        if self._feature_pipeline is not None:
            self._data_frame = self._feature_pipeline.transform(self._data_frame)

    def current_price(self, symbol: str, step: int) -> float:
        return float(self._price_history.iloc[step])


    def _is_valid_trade(self, trade: Trade) -> bool:
        if trade.is_buy and self._balance < trade.amount * trade.price:
            return False
        elif trade.is_sell and self._portfolio.get(trade.symbol, 0) < trade.amount:
            return False

        return trade.amount >= self._min_trade_amount and trade.amount <= self._max_trade_amount

    def _update_account(self, trade: Trade):
        if self._is_valid_trade(trade):
            self._trades = self._trades.append({
                'step': trade.step,
                'symbol': trade.symbol,
                'type': trade.trade_type,
                'amount': trade.amount,
                'price': trade.price
            }, ignore_index=True)

        if trade.is_buy:
            self._balance -= trade.amount * trade.price
            self._portfolio[trade.symbol] = self._portfolio.get(trade.symbol, 0) + trade.amount
        elif trade.is_sell:
            self._balance += trade.amount * trade.price
            self._portfolio[trade.symbol] = self._portfolio.get(trade.symbol, 0) - trade.amount

        self._portfolio[self._base_instrument] = self.balance

        self._performance = self._performance.append({
            'balance': self.balance,
            'net_worth': self.net_worth(trade.step),
        }, ignore_index=True)

    def execute_trade(self, trade: Trade) -> Trade:
        current_price = self.current_price(symbol=trade.symbol, step=trade.step)
        commission = self._commission_percent / 100
        filled_trade = trade.copy()

        if filled_trade.is_hold or not self._is_valid_trade(filled_trade):
            filled_trade.amount = 0
            self._update_account(filled_trade)
            return filled_trade

        if filled_trade.is_buy:
            price_adjustment = (1 + commission)
            filled_trade.price = round(current_price * price_adjustment, self._base_precision)
            filled_trade.amount = round((filled_trade.price * filled_trade.amount) / filled_trade.price, 
                                    self._instrument_precision)
        elif filled_trade.is_sell:
            price_adjustment = (1 - commission)
            filled_trade.price = round(current_price * price_adjustment, self._base_precision)
            filled_trade.amount = round(filled_trade.amount, self._instrument_precision)

        filled_trade = self._slippage_model.fill_order(filled_trade, current_price)

        self._update_account(filled_trade)

        return filled_trade

    def reset(self):
        super().reset()
        self._current_step = 0
        self._balance = self.initial_balance
        self._portfolio = {self.base_instrument: self.balance}
        self._trades = pd.DataFrame([], columns=['step', 'symbol', 'type', 'amount', 'price'])
        self._performance = pd.DataFrame([[self._initial_balance, self.net_worth(step=0)]], columns=['balance', 'net_worth'])<|MERGE_RESOLUTION|>--- conflicted
+++ resolved
@@ -14,7 +14,7 @@
 
 import numpy as np
 import pandas as pd
-import pdb 
+import pdb
 import tensortrade.slippage as slippage
 
 from gym.spaces import Space, Box
@@ -25,6 +25,7 @@
 from tensortrade.features import FeaturePipeline
 
 from lib.util import preprocess_data, feature_engineer
+
 
 class SimulatedExchange(Exchange):
     """An exchange, in which the price history is based off the supplied data frame and
@@ -51,7 +52,6 @@
         self.data_frame = self.default('data_frame', data_frame)
         self._observation_columns = self.set_observation_columns()
 
-
         model = self.default('slippage_model', 'uniform', kwargs)
         self._slippage_model = slippage.get(model) if isinstance(model, str) else model()
 
@@ -122,7 +122,7 @@
             df = self._feature_pipeline.transform(df)
         obs_cols = df.select_dtypes(include=[np.float, np.number]).columns
         self._feature_pipeline.reset()
-        return obs_cols 
+        return obs_cols
 
     @property
     def has_next_observation(self) -> bool:
@@ -134,21 +134,15 @@
         obs = self._data_frame.iloc[lower_range:upper_range]
 
         if len(obs) < self._window_size:
-<<<<<<< HEAD
             padding = np.zeros((self._window_size - len(obs), len(self.observation_columns)))
             padding = pd.DataFrame(padding, columns=self.observation_columns)
             obs = pd.concat([padding, obs], ignore_index=True, sort=False)
 
         obs = obs.select_dtypes(include='number')
-=======
-            #make into dataframe with cololumns
-            padding = np.zeros((self._window_size - len(obs), (len(self.observation_columns))))
-            obs = pd.concat([pd.DataFrame(padding, columns=self.observation_columns), obs], ignore_index=False)
->>>>>>> 23054b5d
 
         if self._feature_pipeline is not None:
             obs = self._feature_pipeline.transform(obs)
-        
+
         obs = obs.fillna(0)
         self._current_step += 1
 
@@ -160,7 +154,6 @@
 
     def current_price(self, symbol: str, step: int) -> float:
         return float(self._price_history.iloc[step])
-
 
     def _is_valid_trade(self, trade: Trade) -> bool:
         if trade.is_buy and self._balance < trade.amount * trade.price:
@@ -207,8 +200,8 @@
         if filled_trade.is_buy:
             price_adjustment = (1 + commission)
             filled_trade.price = round(current_price * price_adjustment, self._base_precision)
-            filled_trade.amount = round((filled_trade.price * filled_trade.amount) / filled_trade.price, 
-                                    self._instrument_precision)
+            filled_trade.amount = round((filled_trade.price * filled_trade.amount) / filled_trade.price,
+                                        self._instrument_precision)
         elif filled_trade.is_sell:
             price_adjustment = (1 - commission)
             filled_trade.price = round(current_price * price_adjustment, self._base_precision)
@@ -226,4 +219,5 @@
         self._balance = self.initial_balance
         self._portfolio = {self.base_instrument: self.balance}
         self._trades = pd.DataFrame([], columns=['step', 'symbol', 'type', 'amount', 'price'])
-        self._performance = pd.DataFrame([[self._initial_balance, self.net_worth(step=0)]], columns=['balance', 'net_worth'])+        self._performance = pd.DataFrame(
+            [[self._initial_balance, self.net_worth(step=0)]], columns=['balance', 'net_worth'])